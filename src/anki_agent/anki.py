import json
import urllib.request

from pydantic import BaseModel

from .model import NonVerbOut, VerbOut

ANKI_CONNECT_URL = "http://127.0.0.1:8765"
API_VERSION = 6
API_KEY = None


def _payload(action, params=None):
    body = {"action": action, "version": API_VERSION}
    if params:
        body["params"] = params

    if API_KEY is not None:
        # AnkiConnect accepts a top-level 'key' in the JSON body
        body["key"] = API_KEY
    return json.dumps(body).encode("utf-8")


def invoke(action, **params):
    req = urllib.request.Request(ANKI_CONNECT_URL, _payload(action, params))
    with urllib.request.urlopen(req) as resp:
        response = json.load(resp)
    if "error" not in response or "result" not in response:
        raise RuntimeError("Invalid AnkiConnect response")
    if response["error"] is not None:
        raise RuntimeError(response["error"])
    return response["result"]


def ensure_deck(deck_name: str):
    # createDeck won't overwrite, it just ensures it exists
    return invoke("createDeck", deck=deck_name)  # returns deck ID if it created one


def add_flashcard(
    deck_name: str,
    source_word: str,
    data: BaseModel,
    tags: list[str] | None = None,
):
    match data:
        case NonVerbOut():
            return add_nonverb_flashcard(deck_name, source_word, data, tags)
        case VerbOut():
            return add_verb_flashcard(deck_name, source_word, data, tags)
        case _:
            raise TypeError(
<<<<<<< HEAD
                f"Unsupported data type {type(data).__name__}. " "Expected NonVerbOut or VerbOut."
=======
                f"Unsupported data type {type(data).__name__}. Expected NonVerbOut or VerbOut."
>>>>>>> a741dc4e
            )


def add_nonverb_flashcard(
    deck_name: str,
    source_word: str,
    data: NonVerbOut,
    tags: list[str] | None = None,
):
    """
    Create an Anki flashcard for a non-verb word using NonVerbOut data.
    """
    front = source_word
    back = f"Translation: {data.translation}\nSample: {data.sample}"
    return add_basic_note(deck_name, front, back, tags=(tags or []) + ["ai", "nonverb"])


def add_verb_flashcard(
    deck_name: str,
    source_word: str,
    data: VerbOut,
    tags: list[str] | None = None,
):
    """
    Create an Anki flashcard for a verb word using VerbOut data.
    """
    front = f"{source_word} — (verb)"
    back = (
        f"Translation: {data.translation}\n"
        f"Forms:\n"
        f"- Infinitive: {data.infinitive}\n"
        f"- Present: {data.present} — {data.sample_present}\n"
        f"- Past: {data.past} — {data.sample_past}\n"
        f"- Supine: {data.supine} — {data.sample_supine}\n"
        f"- Imperative: {data.imperative} — {data.sample_imperative}"
    )
    return add_basic_note(deck_name, front, back, tags=(tags or []) + ["ai", "verb"])


def add_basic_note(deck_name: str, front: str, back: str, tags=None):
    note = {
        "deckName": deck_name,
        "modelName": "Basic",
        "fields": {"Front": front, "Back": back},
        "options": {
            "allowDuplicate": False,
            "duplicateScope": "deck",
            "duplicateScopeOptions": {
                "deckName": deck_name,
                "checkChildren": False,
                "checkAllModels": False,
            },
        },
        "tags": tags or [],
    }
    return invoke("addNote", note=note)  # returns note id on success


if __name__ == "__main__":
    deck = "test"  # any deck path you like; subdecks use '::'
    ensure_deck(deck)
    note_id = add_basic_note(deck, front="hablar", back="to speak", tags=["auto"])
    print("Created note id:", note_id)<|MERGE_RESOLUTION|>--- conflicted
+++ resolved
@@ -50,11 +50,7 @@
             return add_verb_flashcard(deck_name, source_word, data, tags)
         case _:
             raise TypeError(
-<<<<<<< HEAD
-                f"Unsupported data type {type(data).__name__}. " "Expected NonVerbOut or VerbOut."
-=======
                 f"Unsupported data type {type(data).__name__}. Expected NonVerbOut or VerbOut."
->>>>>>> a741dc4e
             )
 
 
